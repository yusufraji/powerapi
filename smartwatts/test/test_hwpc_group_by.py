<<<<<<< HEAD
=======
# Copyright (C) 2018  University of Lille
# Copyright (C) 2018  INRIA
#
# This program is free software: you can redistribute it and/or modify
# it under the terms of the GNU Affero General Public License as
# published by the Free Software Foundation, either version 3 of the
# License, or (at your option) any later version.
#
# This program is distributed in the hope that it will be useful,
# but WITHOUT ANY WARRANTY; without even the implied warranty of
# MERCHANTABILITY or FITNESS FOR A PARTICULAR PURPOSE.  See the
# GNU Affero General Public License for more details.
#
# You should have received a copy of the GNU Affero General Public License
# along with this program.  If not, see <https://www.gnu.org/licenses/>.

>>>>>>> eb731c1a
from copy import deepcopy

import pytest
from smartwatts.report import HWPCReportCore, HWPCReportSocket, HWPCReport
from smartwatts.group_by import HWPCGroupBy, HWPCDepthLevel


"""
When testing on HWPC report, we test to extrat reports from this fake HWPC
report :

                    sensor

         groupA                 groupB
         id:1                   id:2

     SA         SB          SC          SD
     id:1      id:2        id:1        id:2

 CPUA  CPUB  CPUC  CPUD  CPUE  CPUF  CPUG  CPUH
 id:1  id:2  id:1  id:2  id:1  id:2  id:1  id:2
 e0:0  e0:1  e0:2  e0:3  e1:0  e1:1  e1:2  e1:3
"""


############################
# REPORT CREATION FUNCTION #
############################

def create_core_report(core_id, event_id, event_value):
    core = HWPCReportCore(core_id)
    core.events = {event_id: event_value}
    return core


def create_socket_report(socket_id, core_list):
    socket = HWPCReportSocket(socket_id)
    for core in core_list:
        socket.cores[core.core_id] = core
    return socket


def create_group_report(group_id, socket_list):
    group = {}
    for socket in socket_list:
        group[socket.socket_id] = socket
    return (group_id, group)


def create_report_root(group_list):
    sensor = HWPCReport(timestamp='time0', sensor='toto', target='system')
    for (group_id, group) in group_list:
        sensor.groups[group_id] = group
    return sensor


def core_report_assert(r1, r2):
    assert (r1.core_id == r2.core_id) and (r1.events == r2.events)


def socket_report_assert(r1, r2):
    assert r1.socket_id == r2.socket_id

    for (core_id, core_report) in r1.cores.items():
        assert core_id in r2.cores
        core_report_assert(core_report, r2.cores[core_id])

    for core_id in r2.cores:
        assert core_id in r1.cores


def report_assert(r_1, r_2):
    """assert that two report are HWPC_equals"""
    assert (r_1.timestamp == r_2.timestamp and r_1.sensor == r_2.sensor and
            r_1.target == r_2.target)

    for (group_id, _) in r_1.groups.items():
        assert group_id in r_2.groups
        for (socket_id, socket_report) in (r_1.groups[group_id]).items():
            assert socket_id in r_2.groups[group_id]
            socket_report_assert(socket_report,
                                 r_2.groups[group_id][socket_id])

        for socket_id in r_2.groups[group_id]:
            assert socket_id in r_1.groups[group_id]

    for group_id in r_2.groups:
        assert group_id in r_2.groups


CPUA = create_core_report('1', 'e0', '0')
CPUB = create_core_report('2', 'e0', '1')
CPUC = create_core_report('1', 'e0', '2')
CPUD = create_core_report('2', 'e0', '3')
CPUE = create_core_report('1', 'e1', '0')
CPUF = create_core_report('2', 'e1', '1')
CPUG = create_core_report('1', 'e1', '2')
CPUH = create_core_report('2', 'e1', '3')

SOCKETA = create_socket_report('1', [CPUA, CPUB])
SOCKETB = create_socket_report('2', [CPUC, CPUD])
SOCKETC = create_socket_report('1', [CPUE, CPUF])
SOCKETD = create_socket_report('2', [CPUG, CPUH])

GROUPA = create_group_report('1', [SOCKETA, SOCKETB])
GROUPB = create_group_report('2', [SOCKETC, SOCKETD])

REPORT = create_report_root([GROUPA, GROUPB])


class TestHWPCGroupBy():


    def test_init_fields_name_test(self):
        """
        test if the field's names of the group_by identifier tuple are correctly
        initialized
        """
        assert HWPCGroupBy(HWPCDepthLevel.ROOT).fields == ['sensor']
        assert HWPCGroupBy(HWPCDepthLevel.SOCKET).fields == ['sensor', 'socket']
        assert HWPCGroupBy(HWPCDepthLevel.CORE).fields == ['sensor', 'socket',
                                                           'core']

    def validate_reports(self, reports, validation_list):
        """function used when testing the extract method

        extract method return a list of tuple (report_id, report), validate
        report test if this list of tuple is equal to validation_list that
        contains the tuple that extract method must return
        """
        assert len(reports) == len(validation_list)
        reports.sort(key=lambda x: x[0])

        validation_list.sort(key=lambda x: x[0])
        print('(key, validation key)')
        for ((key, report), (validation_key, validation_report)) in zip(
                reports, validation_list):
            print(report)
            print('---------')
            print(validation_report)
            print((key, validation_key))
            assert key == validation_key
            report_assert(report, validation_report)


    def test_extract_report_with_no_groups(self):
        """Test to extract report from a report with no groups

        extract function must return an emtpy list
        """
        extract = HWPCGroupBy(HWPCDepthLevel.ROOT).extract
        report = create_report_root([])

        assert extract(report) == []

    def test_extract_report_with_no_sockets(self):
        """Test to extract report from a report with no sockets

        extract function must return an emtpy list
        """
        extract = HWPCGroupBy(HWPCDepthLevel.SOCKET).extract
        report = create_report_root(
            [create_group_report('1', [])])

        assert extract(report) == []

    def test_extract_report_with_no_core(self):
        """Test to extract report from a report with no cores

        extract function must return an emtpy list
        """
        extract = HWPCGroupBy(HWPCDepthLevel.CORE).extract
        report = create_report_root(
            [create_group_report('1', [
                create_socket_report('1', [])
            ])])
        assert extract(report) == []

    def test_extract_report_with_no_events(self):
        """Test to extract report from a report with no events

        extract function must return an emtpy list
        """
        extract = HWPCGroupBy(HWPCDepthLevel.CORE).extract
        report = create_report_root(
            [create_group_report('1', [
                create_socket_report('1', [HWPCReportCore('1')])
            ])])
        assert extract(report) == []

    def test_extract_root(self):
        """ test to extract the root report from the fake HWPCReport

        extract method must return the fake report with its id
        """
        extract = HWPCGroupBy(HWPCDepthLevel.ROOT).extract
        extracted_reports = extract(REPORT)

        assert len(extracted_reports) == 1
        [(key, extracted_report)] = extracted_reports
        assert key == (REPORT.sensor,)
        report_assert(REPORT, extracted_report)

    def test_extract_socket(self):
        """
        test to extract the socket report from the fake HWPCReport

        extract method must return two HWPCReports with their id
        """
        extract = HWPCGroupBy(HWPCDepthLevel.SOCKET).extract
        extracted_reports = extract(REPORT)

        assert len(extracted_reports) == 2

        # Rapport 1
        report1 = create_report_root(
            [create_group_report('1', [SOCKETA]),
             create_group_report('2', [SOCKETC])
             ])

        report2 = create_report_root(
            [create_group_report('1', [SOCKETB]),
             create_group_report('2', [SOCKETD])
             ]
        )

        validation_report_list = [
            report1,
            report2
        ]

        validation_key_list = [
            (REPORT.sensor, SOCKETA.socket_id),
            (REPORT.sensor, SOCKETB.socket_id)
        ]
        validation_list = list(zip(validation_key_list, validation_report_list))
        self.validate_reports(extracted_reports, validation_list)

    def test_extract_core(self):
        """
        test to extract the core report from the fake HWPCReport

        extract method must return four HWPCReports with their id
        """
        extract = HWPCGroupBy(HWPCDepthLevel.CORE).extract
        extracted_reports = extract(REPORT)

        assert len(extracted_reports) == 4

        # Rapport 1
        report1 = create_report_root(
            [create_group_report('1', [
                create_socket_report('1', [CPUA])
            ]),
             create_group_report('2', [
                 create_socket_report('1', [CPUE])
             ])
            ])

        report2 = create_report_root(
            [create_group_report('1', [
                create_socket_report('1', [CPUB])
            ]),
             create_group_report('2', [
                 create_socket_report('1', [CPUF])
             ])
            ])
        report3 = create_report_root(
            [create_group_report('1', [
                create_socket_report('2', [CPUC])
            ]),
             create_group_report('2', [
                 create_socket_report('2', [CPUG])
             ])
            ])

        report4 = create_report_root(
            [create_group_report('1', [
                create_socket_report('2', [CPUD])
            ]),
             create_group_report('2', [
                 create_socket_report('2', [CPUH])
             ])
            ])

        validation_report_list = [
            report1,
            report2,
            report3,
            report4
        ]

        validation_key_list = [
            (REPORT.sensor, SOCKETA.socket_id, CPUA.core_id),
            (REPORT.sensor, SOCKETA.socket_id, CPUB.core_id),
            (REPORT.sensor, SOCKETB.socket_id, CPUC.core_id),
            (REPORT.sensor, SOCKETB.socket_id, CPUD.core_id)
        ]

        validation_list = list(zip(validation_key_list, validation_report_list))
        self.validate_reports(extracted_reports, validation_list)

<<<<<<< HEAD
    def test_extract_rapl_report(self):
        """test rapl report extraction"""

        report = create_report_root(
            [create_group_report('rapl', [
                create_socket_report('1', [create_core_report('1', 'e0', '0')])
            ])
        ])

        validation_list = [((report.sensor,), report)]

        cp_report = deepcopy(report)
        extracted_reports = HWPCGroupBy(HWPCDepthLevel.ROOT).extract(cp_report)
        self.validate_reports(extracted_reports, validation_list)

        cp_report = deepcopy(report)
        extracted_reports = HWPCGroupBy(HWPCDepthLevel.SOCKET).extract(cp_report)
        self.validate_reports(extracted_reports, validation_list)

        cp_report = deepcopy(report)
        extracted_reports = HWPCGroupBy(HWPCDepthLevel.CORE).extract(cp_report)
        self.validate_reports(extracted_reports, validation_list)

    def test_extract_rapl_hwpc_report(self):
        """
        test extract reports from a reports which contains rapl group and hwpc
        group
        """

        report = create_report_root(
            [create_group_report('rapl', [
                create_socket_report('1', [create_core_report('1', 'e0', '0')])
            ]),
             create_group_report('1', [
                 create_socket_report('1', [CPUA])
             ])
        ])

        rapl_validation_report = create_report_root(
            [create_group_report('rapl', [
                create_socket_report('1', [create_core_report('1', 'e0', '0')])
            ])])

        hwpc_validation_report = create_report_root(
            [create_group_report('1', [
                create_socket_report('1', [CPUA])
            ])])

        # ROOT test
        validation_list = [((report.sensor,), rapl_validation_report),
                           ((report.sensor,), hwpc_validation_report)]
        cp_report = deepcopy(report)
        extracted_reports = HWPCGroupBy(HWPCDepthLevel.ROOT).extract(cp_report)
        self.validate_reports(extracted_reports, validation_list)

        # SOCKET test
        validation_list = [((report.sensor,), rapl_validation_report),
                           ((report.sensor, '1'), hwpc_validation_report)]
        c_report = deepcopy(report)
        extracted_reports = HWPCGroupBy(HWPCDepthLevel.SOCKET).extract(c_report)
        self.validate_reports(extracted_reports, validation_list)

        # CORE test
        validation_list = [((report.sensor,), rapl_validation_report),
                           ((report.sensor, '1', '1'), hwpc_validation_report)]
        cp_report = deepcopy(report)
        extracted_reports = HWPCGroupBy(HWPCDepthLevel.CORE).extract(cp_report)
=======
    ############################
    # RAPL & HWPC EVENT REPORT #
    ############################

    def test_extract_rapl_with_hwpc_report_for_one_socket_one_core(self):
        """ test rapl report extraction for two socket

        The report contains a RAPL group, and an event group with one socket
        and one core

        The extracted report must be equal to the initial report regardless of
        the group_by rule
        """
        report = create_report_root(
            [create_group_report('rapl', [
                create_socket_report('1', [create_core_report('1', 'e0', '0')]),
            ]), create_group_report('hwpc', [
                create_socket_report('1', [create_core_report('1', 'e0', '0')])
            ])])

        # ROOT test
        validation_list = [((report.sensor,), report)]
        extracted_reports = HWPCGroupBy(HWPCDepthLevel.ROOT).extract(report)
        self.validate_reports(extracted_reports, validation_list)

        # SOCKET and CORE test
        validation_list = [((report.sensor, '1'), report)]
        extracted_reports = HWPCGroupBy(HWPCDepthLevel.SOCKET).extract(report)
        self.validate_reports(extracted_reports, validation_list)

        validation_list = [((report.sensor, '1', '1'), report)]
        extracted_reports = HWPCGroupBy(HWPCDepthLevel.CORE).extract(report)
        self.validate_reports(extracted_reports, validation_list)

    def test_extract_rapl_hwpc_report_for_two_socket_one_core(self):
        """ test rapl report extraction for two socket

        The report contains a RAPL group, and an event group with two socket
        and one core

        The extracted report must be equal to the initial report when grouping
        by sensor.
        When grouping by core or socket, the extract function must return one
        report per socket with hwpc and RAPL events

        """
        report = create_report_root(
            [create_group_report('rapl', [
                create_socket_report('1', [create_core_report('1', 'e0', '0')]),
                create_socket_report('2', [create_core_report('2', 'e0', '0')])
            ]), create_group_report('hwpc', [
                create_socket_report('1', [create_core_report('1', 'e0', '0')]),
                create_socket_report('2', [create_core_report('2', 'e0', '0')])
            ])])

        # ROOT test
        validation_list = [((report.sensor,), report)]
        extracted_reports = HWPCGroupBy(HWPCDepthLevel.ROOT).extract(report)
        self.validate_reports(extracted_reports, validation_list)

        # SOCKET and CORE test
        validation_report1 = create_report_root(
            [create_group_report('rapl', [
                create_socket_report('1', [create_core_report('1', 'e0', '0')])
            ]), create_group_report('hwpc', [
                create_socket_report('1', [create_core_report('1', 'e0', '0')])
            ])])

        validation_report2 = create_report_root(
            [create_group_report('rapl', [
                create_socket_report('2', [create_core_report('2', 'e0', '0')])
            ]), create_group_report('hwpc', [
                create_socket_report('2', [create_core_report('2', 'e0', '0')])
            ])])

        validation_list = [((report.sensor, '1'), validation_report1),
                           ((report.sensor, '2'), validation_report2)]
        extracted_reports = HWPCGroupBy(HWPCDepthLevel.SOCKET).extract(report)
        self.validate_reports(extracted_reports, validation_list)

        validation_list = [((report.sensor, '1', '1'), validation_report1),
                           ((report.sensor, '2', '2'), validation_report2)]
        extracted_reports = HWPCGroupBy(HWPCDepthLevel.CORE).extract(report)
        self.validate_reports(extracted_reports, validation_list)

    def test_extract_rapl_hwpc_report_for_one_socket_two_core(self):
        """test rapl report extraction for two socket

        The report contains a RAPL group, and an event group with one socket
        and two core

        The extracted report must be equal to the initial report when grouping
        by sensor and socket.
        When grouping by core, the extract function must return one report per
        core with hwpc and RAPL events

        """
        report = create_report_root(
            [create_group_report('rapl', [
                create_socket_report('1', [create_core_report('1', 'e0', '0')]),
            ]), create_group_report('hwpc', [
                create_socket_report('1', [create_core_report('1', 'e0', '0'),
                                           create_core_report('2', 'e0', '0')]),
            ])])

        # ROOT and SOCKET test
        validation_list = [((report.sensor,), report)]
        extracted_reports = HWPCGroupBy(HWPCDepthLevel.ROOT).extract(report)
        self.validate_reports(extracted_reports, validation_list)

        validation_list = [((report.sensor, '1'), report)]
        extracted_reports = HWPCGroupBy(HWPCDepthLevel.SOCKET).extract(report)
        self.validate_reports(extracted_reports, validation_list)

        # CORE test
        validation_report1 = create_report_root(
            [create_group_report('rapl', [
                create_socket_report('1', [create_core_report('1', 'e0', '0')])
            ]), create_group_report('hwpc', [
                create_socket_report('1', [create_core_report('1', 'e0', '0')])
            ])])

        validation_report2 = create_report_root(
            [create_group_report('rapl', [
                create_socket_report('1', [create_core_report('1', 'e0', '0')])
            ]), create_group_report('hwpc', [
                create_socket_report('1', [create_core_report('2', 'e0', '0')])
            ])])

        validation_list = [((report.sensor, '1', '1'), validation_report1),
                           ((report.sensor, '1', '2'), validation_report2)]
        extracted_reports = HWPCGroupBy(HWPCDepthLevel.CORE).extract(report)
        self.validate_reports(extracted_reports, validation_list)

    def test_extract_rapl_hwpc_report_for_two_socket_two_core(self):
        """test rapl report extraction for two socket

        The report contains a RAPL group, and an event group with two socket
        and two core

        The extracted report must be equal to the initial report when grouping
        by sensor.

        When grouping by socket, the extract function must return one report per
        socket with hwpc and RAPL event

        When grouping by core, the extract function must return one report per
        core with hwpc events, each reports also contains its socket rapl events

        """
        report = create_report_root(
            [create_group_report('rapl', [
                create_socket_report('1', [create_core_report('1', 'e0', '0')]),
                create_socket_report('2', [create_core_report('3', 'e0', '0')])
            ]), create_group_report('hwpc', [
                create_socket_report('1', [create_core_report('1', 'e0', '0'),
                                           create_core_report('2', 'e0', '0')]),
                create_socket_report('2', [create_core_report('3', 'e0', '0'),
                                           create_core_report('4', 'e0', '0')])
            ])])

        # ROOT test
        validation_list = [((report.sensor,), report)]
        extracted_reports = HWPCGroupBy(HWPCDepthLevel.ROOT).extract(report)
        self.validate_reports(extracted_reports, validation_list)

        # SOCKET test
        validation_report1 = create_report_root(
            [create_group_report('rapl', [
                create_socket_report('1', [create_core_report('1', 'e0', '0')])
            ]), create_group_report('hwpc', [
                create_socket_report('1', [create_core_report('1', 'e0', '0'),
                                           create_core_report('2', 'e0', '0')])
            ])])
        validation_report2 = create_report_root(
            [create_group_report('rapl', [
                create_socket_report('2', [create_core_report('3', 'e0', '0')])
            ]), create_group_report('hwpc', [
                create_socket_report('2', [create_core_report('3', 'e0', '0'),
                                           create_core_report('4', 'e0', '0')])
            ])])

        validation_list = [((report.sensor, '1'), validation_report1),
                           ((report.sensor, '2'), validation_report2)]
        extracted_reports = HWPCGroupBy(HWPCDepthLevel.SOCKET).extract(report)
        self.validate_reports(extracted_reports, validation_list)

        # CORE test
        validation_report1 = create_report_root(
            [create_group_report('rapl', [
                create_socket_report('1', [create_core_report('1', 'e0', '0')])
            ]), create_group_report('hwpc', [
                create_socket_report('1', [create_core_report('1', 'e0', '0')])
            ])])

        validation_report2 = create_report_root(
            [create_group_report('rapl', [
                create_socket_report('1', [create_core_report('1', 'e0', '0')])
            ]), create_group_report('hwpc', [
                create_socket_report('1', [create_core_report('2', 'e0', '0')])
            ])])

        validation_report3 = create_report_root(
            [create_group_report('rapl', [
                create_socket_report('2', [create_core_report('3', 'e0', '0')])
            ]), create_group_report('hwpc', [
                create_socket_report('2', [create_core_report('3', 'e0', '0')])
            ])])

        validation_report4 = create_report_root(
            [create_group_report('rapl', [
                create_socket_report('2', [create_core_report('3', 'e0', '0')])
            ]), create_group_report('hwpc', [
                create_socket_report('2', [create_core_report('4', 'e0', '0')])
            ])])

        validation_list = [((report.sensor, '1', '1'), validation_report1),
                           ((report.sensor, '1', '2'), validation_report2),
                           ((report.sensor, '2', '3'), validation_report3),
                           ((report.sensor, '2', '4'), validation_report4)]
        extracted_reports = HWPCGroupBy(HWPCDepthLevel.CORE).extract(report)
>>>>>>> eb731c1a
        self.validate_reports(extracted_reports, validation_list)<|MERGE_RESOLUTION|>--- conflicted
+++ resolved
@@ -1,5 +1,3 @@
-<<<<<<< HEAD
-=======
 # Copyright (C) 2018  University of Lille
 # Copyright (C) 2018  INRIA
 #
@@ -15,8 +13,6 @@
 #
 # You should have received a copy of the GNU Affero General Public License
 # along with this program.  If not, see <https://www.gnu.org/licenses/>.
-
->>>>>>> eb731c1a
 from copy import deepcopy
 
 import pytest
@@ -319,75 +315,6 @@
         validation_list = list(zip(validation_key_list, validation_report_list))
         self.validate_reports(extracted_reports, validation_list)
 
-<<<<<<< HEAD
-    def test_extract_rapl_report(self):
-        """test rapl report extraction"""
-
-        report = create_report_root(
-            [create_group_report('rapl', [
-                create_socket_report('1', [create_core_report('1', 'e0', '0')])
-            ])
-        ])
-
-        validation_list = [((report.sensor,), report)]
-
-        cp_report = deepcopy(report)
-        extracted_reports = HWPCGroupBy(HWPCDepthLevel.ROOT).extract(cp_report)
-        self.validate_reports(extracted_reports, validation_list)
-
-        cp_report = deepcopy(report)
-        extracted_reports = HWPCGroupBy(HWPCDepthLevel.SOCKET).extract(cp_report)
-        self.validate_reports(extracted_reports, validation_list)
-
-        cp_report = deepcopy(report)
-        extracted_reports = HWPCGroupBy(HWPCDepthLevel.CORE).extract(cp_report)
-        self.validate_reports(extracted_reports, validation_list)
-
-    def test_extract_rapl_hwpc_report(self):
-        """
-        test extract reports from a reports which contains rapl group and hwpc
-        group
-        """
-
-        report = create_report_root(
-            [create_group_report('rapl', [
-                create_socket_report('1', [create_core_report('1', 'e0', '0')])
-            ]),
-             create_group_report('1', [
-                 create_socket_report('1', [CPUA])
-             ])
-        ])
-
-        rapl_validation_report = create_report_root(
-            [create_group_report('rapl', [
-                create_socket_report('1', [create_core_report('1', 'e0', '0')])
-            ])])
-
-        hwpc_validation_report = create_report_root(
-            [create_group_report('1', [
-                create_socket_report('1', [CPUA])
-            ])])
-
-        # ROOT test
-        validation_list = [((report.sensor,), rapl_validation_report),
-                           ((report.sensor,), hwpc_validation_report)]
-        cp_report = deepcopy(report)
-        extracted_reports = HWPCGroupBy(HWPCDepthLevel.ROOT).extract(cp_report)
-        self.validate_reports(extracted_reports, validation_list)
-
-        # SOCKET test
-        validation_list = [((report.sensor,), rapl_validation_report),
-                           ((report.sensor, '1'), hwpc_validation_report)]
-        c_report = deepcopy(report)
-        extracted_reports = HWPCGroupBy(HWPCDepthLevel.SOCKET).extract(c_report)
-        self.validate_reports(extracted_reports, validation_list)
-
-        # CORE test
-        validation_list = [((report.sensor,), rapl_validation_report),
-                           ((report.sensor, '1', '1'), hwpc_validation_report)]
-        cp_report = deepcopy(report)
-        extracted_reports = HWPCGroupBy(HWPCDepthLevel.CORE).extract(cp_report)
-=======
     ############################
     # RAPL & HWPC EVENT REPORT #
     ############################
@@ -609,5 +536,4 @@
                            ((report.sensor, '2', '3'), validation_report3),
                            ((report.sensor, '2', '4'), validation_report4)]
         extracted_reports = HWPCGroupBy(HWPCDepthLevel.CORE).extract(report)
->>>>>>> eb731c1a
         self.validate_reports(extracted_reports, validation_list)
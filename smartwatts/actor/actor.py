--- conflicted
+++ resolved
@@ -87,7 +87,6 @@
             elif isinstance(msg, PoisonPillMessage):
                 self.alive = False
             else:
-<<<<<<< HEAD
                 handler_found = False
                 for (msg_type, handler) in self.handlers:
                     if isinstance(msg, msg_type):
@@ -103,15 +102,6 @@
     def _post_handle(self, result):
         """ post handle behaviour on the handler return value """
         raise NotImplementedError
-=======
-                for (msg_type, handler) in self.handlers:
-                    if isinstance(msg, msg_type):
-                        handler.handle(msg)
-                        continue
-                raise UnknowMessageTypeException
-
-        self.terminated_behaviour()
->>>>>>> fa846734
 
     def setup(self):
         """
@@ -128,7 +118,6 @@
         self.pull_socket.close()
         self.log("terminated")
 
-<<<<<<< HEAD
     def terminated_behaviour(self):
         """ function called before closing the pull socket
 
@@ -136,9 +125,6 @@
         """
         pass
 
-
-=======
->>>>>>> fa846734
     def __send_serialized(self, socket, msg):
         """
         Allow to send a serialized msg with pickle

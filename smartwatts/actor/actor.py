"""
Module actors
"""

import os
import multiprocessing
import pickle
import setproctitle
import zmq

<<<<<<< HEAD
from smartwatts.actor.basic_messages import PoisonPill
from smartwatts.message import UnknowMessageTypeException
=======
from smartwatts.message import PoisonPillMessage

>>>>>>> f90becdf

class Actor(multiprocessing.Process):
    """
    Abstract class of Actor.
    An actor is a process.
    """

    def __init__(self, name, verbose=False, timeout=None):
        """
        Initialization and start of the process.

        Parameters:
            @name(str): unique name that will be used to indentify the actor
                        communication socket
            @verbose(bool): allow to display log
            @timeout(int): if define, do something if no msg is recv every
                           timeout
        """
        multiprocessing.Process.__init__(self, name=name)

        # Value used
        # This socket is used to connect to the pull socket of this actor. It
        # won't be created on the actor's process but on the process that want
        # to connect to the pull socket of this actor
        self.push_socket = None

        self.verbose = verbose
        self.alive = True
        self.context = None
        self.pull_socket_address = 'ipc://@' + self.name
        self.pull_socket = None
        self.timeout = timeout

        self.timeout_handler = None
        self.handlers = []
        
    def log(self, message):
        """
        Print message if verbose mode is enable.
        """
        if self.verbose:
            print('['+str(os.getpid())+']' + ' ' + message)

    def run(self):
        """
        code executed by the actor
        """

        # Name process
        setproctitle.setproctitle(self.name)

        # Basic initialization for ZMQ.
        self.context = zmq.Context()

        # create the pull socket (to comunicate with this actor, others process
        # have to connect a push socket to this socket)
        self.pull_socket = self.context.socket(zmq.PULL)
        self.pull_socket.bind(self.pull_socket_address)

        self.log('I\'m ' + self.name)
        self.log("running on address " + self.pull_socket_address)

        # actors specific initialisation
        self.setup()

        # Run loop
        while self.alive:
            msg = self.__recv_serialized(self.pull_socket)

            # Timeout
            if msg is None:
                self.timeout_handler.handle(None)
            # Kill msg
            elif isinstance(msg, PoisonPillMessage):
                self.alive = False
                self.pull_socket.close()
            else:
                for (msg_type, handler) in self.handlers:
                    if isinstance(msg, msg_type):
                        handler.handle(msg)
                        continue
                raise UnknowMessageTypeException

        self.terminated_behaviour()

    def setup(self):
        """
        Need to be overrided.

        Define actor specific processing that is run before entering the Run
        Loop
        """
        raise NotImplementedError

    def terminated_behaviour(self):
        """
        Can be overrided.

        function called before killing the actor
        """
        self.log("terminated")

    def __send_serialized(self, socket, msg):
        """
        Allow to send a serialized msg with pickle
        """
        socket.send(pickle.dumps(msg))
        self.log('sent ' + str(msg) + ' to ' + self.name)

    def __recv_serialized(self, socket):
        """
        Allow to recv a serialized msg with pickle
        """
        if not socket.poll(self.timeout):
            return None
        msg = pickle.loads(socket.recv())
        self.log('received : ' + str(msg))
        return msg

    def connect(self, context):
        """
        Connect to the pull socket of this actor

        open a push socket on the process that want to communicate with this
        actor

        parameters:
            context(zmq.Context): ZMQ context of the process that want to
                                  communicate with this actor

        """
        self.push_socket = context.socket(zmq.PUSH)
        self.push_socket.connect(self.pull_socket_address)
        self.log('connected to ' + self.pull_socket_address)

    def send(self, msg):
        """Send a msg to this actor

        This function will not be used by this actor but by process that
        want to send message to this actor
        """
        self.__send_serialized(self.push_socket, msg)

    def kill(self):
        """
        kill this actor by sending a PoisonPillMessage message
        """
        self.send(PoisonPillMessage())
        self.push_socket.close()<|MERGE_RESOLUTION|>--- conflicted
+++ resolved
@@ -8,13 +8,8 @@
 import setproctitle
 import zmq
 
-<<<<<<< HEAD
-from smartwatts.actor.basic_messages import PoisonPill
+from smartwatts.message import PoisonPillMessage
 from smartwatts.message import UnknowMessageTypeException
-=======
-from smartwatts.message import PoisonPillMessage
-
->>>>>>> f90becdf
 
 class Actor(multiprocessing.Process):
     """

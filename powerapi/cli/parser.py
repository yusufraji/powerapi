--- conflicted
+++ resolved
@@ -156,12 +156,7 @@
     """
     def __init__(self, argument_name, arg_type):
         ParserException.__init__(self, argument_name)
-<<<<<<< HEAD
-        self.type_name = arg_type.__name__
-        self.article = 'an' if self.type_name in ('a', 'e', 'i', 'o', 'u', 'y') else 'a'
-=======
         self.msg = argument_name + " expect " + arg_type.__name__
->>>>>>> 4e99026d
 
 
 class BadContextException(ParserException):
@@ -429,21 +424,6 @@
         acc = deepcopy(self.default_values)
 
         args, acc = self._parse(args, acc)
-<<<<<<< HEAD
-        return acc
-
-    def get_help(self):
-        """
-        return help string
-        """
-        s = 'main arguments:\n'
-        s += self._get_action_list_str('  ')
-        s += '\n'
-
-        for _, subparser_group in self.subparsers_group.items():
-            s += subparser_group.get_help()
-=======
->>>>>>> 4e99026d
 
         return acc
 

# Copyright (c) 2021, INRIA
# Copyright (c) 2021, University of Lille
# All rights reserved.
#
# Redistribution and use in source and binary forms, with or without
# modification, are permitted provided that the following conditions are met:
#
# * Redistributions of source code must retain the above copyright notice, this
#   list of conditions and the following disclaimer.
#
# * Redistributions in binary form must reproduce the above copyright notice,
#   this list of conditions and the following disclaimer in the documentation
#   and/or other materials provided with the distribution.
#
# * Neither the name of the copyright holder nor the names of its
#   contributors may be used to endorse or promote products derived from
#   this software without specific prior written permission.

# THIS SOFTWARE IS PROVIDED BY THE COPYRIGHT HOLDERS AND CONTRIBUTORS "AS IS"
# AND ANY EXPRESS OR IMPLIED WARRANTIES, INCLUDING, BUT NOT LIMITED TO, THE
# IMPLIED WARRANTIES OF MERCHANTABILITY AND FITNESS FOR A PARTICULAR PURPOSE ARE
# DISCLAIMED. IN NO EVENT SHALL THE COPYRIGHT HOLDER OR CONTRIBUTORS BE LIABLE
# FOR ANY DIRECT, INDIRECT, INCIDENTAL, SPECIAL, EXEMPLARY, OR CONSEQUENTIAL
# DAMAGES (INCLUDING, BUT NOT LIMITED TO, PROCUREMENT OF SUBSTITUTE GOODS OR
# SERVICES; LOSS OF USE, DATA, OR PROFITS; OR BUSINESS INTERRUPTION) HOWEVER
# CAUSED AND ON ANY THEORY OF LIABILITY, WHETHER IN CONTRACT, STRICT LIABILITY,
# OR TORT (INCLUDING NEGLIGENCE OR OTHERWISE) ARISING IN ANY WAY OUT OF THE USE
# OF THIS SOFTWARE, EVEN IF ADVISED OF THE POSSIBILITY OF SUCH DAMAGE.


import sys
<<<<<<< HEAD
from typing import Dict, Tuple, Type

from powerapi.actor import Actor
from powerapi.exception import PowerAPIException
from powerapi.cli.parser import MainParser, ComponentSubParser
=======

from powerapi.cli.config_parser import MainConfigParser, SubConfigParser
>>>>>>> 4e99026d
from powerapi.cli.parser import store_true
from powerapi.cli.parser import MissingValueException
from powerapi.cli.parser import BadTypeException, BadContextException
from powerapi.cli.parser import UnknowArgException
<<<<<<< HEAD
from powerapi.report import HWPCReport, PowerReport, ControlReport, ProcfsReport
from powerapi.database import MongoDB, CsvDB, InfluxDB, OpenTSDB, SocketDB, PrometheusDB, DirectPrometheusDB, VirtioFSDB, FileDB
from powerapi.puller import PullerActor
from powerapi.pusher import PusherActor
from powerapi.message import StartMessage, PusherStartMessage, PullerStartMessage
from powerapi.report_modifier.libvirt_mapper import LibvirtMapper
=======
>>>>>>> 4e99026d


def extract_file_names(arg, val, args, acc):
    """
    action used to convert string from --files parameter into a list of file name
    """
    acc[arg] = val.split(',')
    return args, acc


<<<<<<< HEAD
class CommonCLIParser(MainParser):
=======
class CommonCLIParser(MainConfigParser):
>>>>>>> 4e99026d
    """
    PowerAPI basic config parser
    """

    def __init__(self):
        MainConfigParser.__init__(self)

        self.add_argument('v', 'verbose', flag=True, action=store_true, default=False,
                          help='enable verbose mode')
        self.add_argument('s', 'stream', flag=True, action=store_true, default=False, help='enable stream mode')

        subparser_libvirt_mapper_modifier = SubConfigParser('libvirt_mapper')
        subparser_libvirt_mapper_modifier.add_argument('u', 'uri', help='libvirt daemon uri', default='')
        subparser_libvirt_mapper_modifier.add_argument('d', 'domain_regexp', help='regexp used to extract domain from cgroup string')
        subparser_libvirt_mapper_modifier.add_argument('n', 'name', help='')
        self.add_subparser('report_modifier', subparser_libvirt_mapper_modifier,
                           help='Specify a report modifier to change input report values : --report_modifier ARG1 ARG2 ...')

        subparser_mongo_input = SubConfigParser('mongodb')
        subparser_mongo_input.add_argument('u', 'uri', help='specify MongoDB uri')
        subparser_mongo_input.add_argument('d', 'db', help='specify MongoDB database name', )
        subparser_mongo_input.add_argument('c', 'collection', help='specify MongoDB database collection')
        subparser_mongo_input.add_argument('n', 'name', help='specify puller name', default='puller_mongodb')
        subparser_mongo_input.add_argument('m', 'model', help='specify data type that will be storen in the database', default='HWPCReport')
<<<<<<< HEAD
        self.add_actor_subparser('input', subparser_mongo_input,
                                 help_str='specify a database input : --db_output database_name ARG1 ARG2 ... ')
=======
        self.add_subparser('input', subparser_mongo_input,
                           help='specify a database input : --db_input database_name ARG1 ARG2 ... ')
>>>>>>> 4e99026d

        subparser_socket_input = SubConfigParser('socket')
        subparser_socket_input.add_argument('p', 'port', type=int, help='specify port to bind the socket')
        subparser_socket_input.add_argument('n', 'name', help='specify puller name', default='puller_socket')
        subparser_socket_input.add_argument('m', 'model', help='specify data type that will be sent through the socket', default='HWPCReport')
<<<<<<< HEAD
        self.add_actor_subparser('input', subparser_socket_input,
                                 help_str='specify a database input : --db_output database_name ARG1 ARG2 ... ')
=======
        self.add_subparser('input', subparser_socket_input,
                           help='specify a database input : --db_input database_name ARG1 ARG2 ... ')
>>>>>>> 4e99026d

        subparser_csv_input = SubConfigParser('csv')
        subparser_csv_input.add_argument('f', 'files',
                                         help='specify input csv files with this format : file1,file2,file3',
                                         action=extract_file_names, default=[])
        subparser_csv_input.add_argument('m', 'model', help='specify data type that will be storen in the database',
                                         default='HWPCReport')
        subparser_csv_input.add_argument('n', 'name', help='specify puller name', default='puller_csv')
<<<<<<< HEAD
        self.add_actor_subparser('input', subparser_csv_input,
                                 help_str='specify a database input : --db_output database_name ARG1 ARG2 ... ')

        subparser_file_input = ComponentSubParser('filedb')
        subparser_file_input.add_argument('m', 'model', help='specify data type that will be storen in the database',
                                          default='PowerReport')
        subparser_file_input.add_argument('f', 'filename', help='specify file name')
        subparser_file_input.add_argument('n', 'name', help='specify pusher name', default='pusher_virtiofs')
        self.add_actor_subparser('input', subparser_file_input,
                                 help_str='specify a database input : --db_output database_name ARG1 ARG2 ... ')

        subparser_virtiofs_output = ComponentSubParser('virtiofs')
        help_str = 'regexp used to extract vm name from report.'
        help_str += 'The regexp must match the name of the target in the HWPC-report and a group must'
        subparser_virtiofs_output.add_argument('r', 'vm_name_regexp', help=help_str)
=======
        self.add_subparser('input', subparser_csv_input,
                           help='specify a database input : --db_input database_name ARG1 ARG2 ... ')

        subparser_file_input = SubConfigParser('filedb')
        subparser_file_input.add_argument('m', 'model', help='specify data type that will be storen in the database',
                                          default='PowerReport')
        subparser_file_input.add_argument('f', 'filename', help='specify file name')
        subparser_file_input.add_argument('n', 'name', help='specify pusher name', default='pusher_filedb')
        self.add_subparser('input', subparser_file_input,
                           help='specify a database input : --db_input database_name ARG1 ARG2 ... ')

        subparser_virtiofs_output = SubConfigParser('virtiofs')
        help = 'regexp used to extract vm name from report.'
        help += 'The regexp must match the name of the target in the HWPC-report and a group must'
        subparser_virtiofs_output.add_argument('r', 'vm_name_regexp', help=help)
>>>>>>> 4e99026d
        subparser_virtiofs_output.add_argument('d', 'root_directory_name', help='directory where VM directory will be stored')
        subparser_virtiofs_output.add_argument('p', 'vm_directory_name_prefix', help='first part of the VM directory name', default='')
        subparser_virtiofs_output.add_argument('s', 'vm_directory_name_suffix', help='last part of the VM directory name', default='')
        subparser_virtiofs_output.add_argument('m', 'model', help='specify data type that will be storen in the database', default='PowerReport')
        subparser_virtiofs_output.add_argument('n', 'name', help='specify pusher name', default='pusher_virtiofs')
<<<<<<< HEAD
        self.add_actor_subparser('output', subparser_virtiofs_output,
                                 help_str='specify a database output : --db_output database_name ARG1 ARG2 ...')

        subparser_mongo_output = ComponentSubParser('mongodb')
=======
        self.add_subparser('output', subparser_virtiofs_output,
                           help='specify a database output : --db_output database_name ARG1 ARG2 ...')

        subparser_mongo_output = SubConfigParser('mongodb')
>>>>>>> 4e99026d
        subparser_mongo_output.add_argument('u', 'uri', help='specify MongoDB uri')
        subparser_mongo_output.add_argument('d', 'db', help='specify MongoDB database name')
        subparser_mongo_output.add_argument('c', 'collection', help='specify MongoDB database collection')

        subparser_mongo_output.add_argument('m', 'model', help='specify data type that will be storen in the database',
                                            default='PowerReport')
        subparser_mongo_output.add_argument('n', 'name', help='specify pusher name', default='pusher_mongodb')
<<<<<<< HEAD
        self.add_actor_subparser('output', subparser_mongo_output,
                                 help_str='specify a database output : --db_output database_name ARG1 ARG2 ...')
=======
        self.add_subparser('output', subparser_mongo_output,
                           help='specify a database output : --db_output database_name ARG1 ARG2 ...')
>>>>>>> 4e99026d

        subparser_prom_output = SubConfigParser('prom')
        subparser_prom_output.add_argument('t', 'tags', help='specify report tags')
        subparser_prom_output.add_argument('u', 'uri', help='specify server uri')
        subparser_prom_output.add_argument('p', 'port', help='specify server port', type=int)
        subparser_prom_output.add_argument('M', 'metric_name', help='speify metric name')
        subparser_prom_output.add_argument('d', 'metric_description', help='specify metric description', default='energy consumption')
<<<<<<< HEAD
        help_str = 'specify number of second for the value must be aggregated before compute statistics on them'
        subparser_prom_output.add_argument('A', 'aggregation_period', help=help_str, default=15, type=int)

        subparser_prom_output.add_argument('m', 'model', help='specify data type that will be storen in the database', default='PowerReport')
        subparser_prom_output.add_argument('n', 'name', help='specify pusher name', default='pusher_prom')
        self.add_actor_subparser('output', subparser_prom_output,
                                 help_str='specify a database output : --db_output database_name ARG1 ARG2 ...')
=======
        help = 'specify number of second for the value must be aggregated before compute statistics on them'
        subparser_prom_output.add_argument('A', 'aggregation_period', help=help, default=15, type=int)

        subparser_prom_output.add_argument('m', 'model', help='specify data type that will be storen in the database', default='PowerReport')
        subparser_prom_output.add_argument('n', 'name', help='specify pusher name', default='pusher_prom')
        self.add_subparser('output', subparser_prom_output,
                           help='specify a database output : --db_output database_name ARG1 ARG2 ...')
>>>>>>> 4e99026d

        subparser_direct_prom_output = SubConfigParser('direct_prom')
        subparser_direct_prom_output.add_argument('t', 'tags', help='specify report tags')
        subparser_direct_prom_output.add_argument('a', 'uri', help='specify server uri')
        subparser_direct_prom_output.add_argument('p', 'port', help='specify server port', type=int)
        subparser_direct_prom_output.add_argument('M', 'metric_name', help='speify metric name')
        subparser_direct_prom_output.add_argument('d', 'metric_description', help='specify metric description', default='energy consumption')
        subparser_direct_prom_output.add_argument('m', 'model', help='specify data type that will be storen in the database', default='PowerReport')
        subparser_direct_prom_output.add_argument('n', 'name', help='specify pusher name', default='pusher_prom')
<<<<<<< HEAD
        self.add_actor_subparser('output', subparser_direct_prom_output,
                                 help_str='specify a database output : --db_output database_name ARG1 ARG2 ...')
=======
        self.add_subparser('output', subparser_direct_prom_output,
                           help='specify a database output : --db_output database_name ARG1 ARG2 ...')
>>>>>>> 4e99026d

        subparser_csv_output = SubConfigParser('csv')
        subparser_csv_output.add_argument('d', 'directory',
                                          help='specify directory where where output  csv files will be writen')
        subparser_csv_output.add_argument('m', 'model', help='specify data type that will be storen in the database',
                                          default='PowerReport')

        subparser_csv_output.add_argument('t', 'tags', help='specify report tags')
        subparser_csv_output.add_argument('n', 'name', help='specify pusher name', default='pusher_csv')
<<<<<<< HEAD
        self.add_actor_subparser('output', subparser_csv_output,
                                 help_str='specify a database input : --db_output database_name ARG1 ARG2 ... ')
=======
        self.add_subparser('output', subparser_csv_output,
                           help='specify a database outpout : --db_output database_name ARG1 ARG2 ... ')
>>>>>>> 4e99026d

        subparser_influx_output = SubConfigParser('influxdb')
        subparser_influx_output.add_argument('u', 'uri', help='specify InfluxDB uri')
        subparser_influx_output.add_argument('t', 'tags', help='specify report tags')
        subparser_influx_output.add_argument('d', 'db', help='specify InfluxDB database name')
        subparser_influx_output.add_argument('p', 'port', help='specify InfluxDB connection port', type=int)
        subparser_influx_output.add_argument('m', 'model', help='specify data type that will be storen in the database', default='PowerReport')
        subparser_influx_output.add_argument('n', 'name', help='specify pusher name', default='pusher_influxdb')
<<<<<<< HEAD
        self.add_actor_subparser('output', subparser_influx_output,
                                 help_str='specify a database input : --db_output database_name ARG1 ARG2 ... ')
=======
        self.add_subparser('output', subparser_influx_output,
                           help='specify a database output : --db_output database_name ARG1 ARG2 ... ')
>>>>>>> 4e99026d

        subparser_opentsdb_output = SubConfigParser('opentsdb')
        subparser_opentsdb_output.add_argument('u', 'uri', help='specify openTSDB host')
        subparser_opentsdb_output.add_argument('p', 'port', help='specify openTSDB connection port', type=int)
        subparser_opentsdb_output.add_argument('metric_name', help='specify metric name')

        subparser_opentsdb_output.add_argument('m', 'model', help='specify data type that will be storen in the database', default='PowerReport')
        subparser_opentsdb_output.add_argument('n', 'name', help='specify pusher name', default='pusher_opentsdb')
<<<<<<< HEAD
        self.add_actor_subparser('output', subparser_opentsdb_output,
                                 help_str='specify a database input : --db_output database_name ARG1 ARG2 ... ')
=======
        self.add_subparser('output', subparser_opentsdb_output,
                           help='specify a database output : --db_output database_name ARG1 ARG2 ... ')
>>>>>>> 4e99026d

    def parse_argv(self):
        """
        """
        try:
            return self.parse(sys.argv[1:])

        except MissingValueException as exn:
            msg = 'CLI error : argument ' + exn.argument_name + ' : expect a value'
            print(msg, file=sys.stderr)

        except BadTypeException as exn:
            msg = "Configuration error : " + exn.msg
            print(msg, file=sys.stderr)

        except UnknowArgException as exn:
            msg = 'CLI error : unknow argument ' + exn.argument_name
            print(msg, file=sys.stderr)

        except BadContextException as exn:
            msg = 'CLI error : argument ' + exn.argument_name
            msg += ' not used in the correct context\nUse it with the following arguments :'
            for main_arg_name, context_name in exn.context_list:
                msg += '\n  --' + main_arg_name + ' ' + context_name
            print(msg, file=sys.stderr)

<<<<<<< HEAD
        sys.exit()


class Generator:
    """
    Generate an actor class and actor start message from config dict
    """

    def __init__(self, component_group_name):
        self.component_group_name = component_group_name

    def generate(self, config: Dict) -> Dict[str, Tuple[Type[Actor], StartMessage]]:
        """
        Generate an actor class and actor start message from config dict
        """
        if self.component_group_name not in config:
            print('CONFIG error : no ' + self.component_group_name + ' specified', file=sys.stderr)
            sys.exit()

        actors = {}

        for component_name, component_config in config[self.component_group_name].items():
            try:
                component_type = component_config['type']
                actors[component_name] = self._gen_actor(component_type, component_config, config, component_name)
            except KeyError as exn:
                msg = 'CONFIG error : argument ' + exn.args[0]
                msg += ' needed with output ' + component_type
                print(msg, file=sys.stderr)
                sys.exit()

        return actors

    def _gen_actor(self, component_type: str, component_config: Dict, main_config: Dict, component_name: str) -> Tuple[Type[Actor], StartMessage]:
        raise NotImplementedError()


class ModelNameAlreadyUsed(PowerAPIException):
    """
    Exception raised when attempting to add to a DBActorGenerator a model factory with a name already bound to another
    model factory in the DBActorGenerator
    """
    def __init__(self, model_name):
        PowerAPIException.__init__(self)
        self.model_name = model_name


class DatabaseNameAlreadyUsed(PowerAPIException):
    """
    Exception raised when attempting to add to a DBActorGenerator a database factory with a name already bound to another
    database factory in the DBActorGenerator
    """
    def __init__(self, database_name):
        PowerAPIException.__init__(self)
        self.database_name = database_name


class ModelNameDoesNotExist(PowerAPIException):
    """
    Exception raised when attempting to remove to a DBActorGenerator a model factory with a name that is not bound to another
    model factory in the DBActorGenerator
    """
    def __init__(self, model_name):
        PowerAPIException.__init__(self)
        self.model_name = model_name


class DatabaseNameDoesNotExist(PowerAPIException):
    """
    Exception raised when attempting to remove to a DBActorGenerator a database factory with a name that is not bound to another
    database factory in the DBActorGenerator
    """
    def __init__(self, database_name):
        PowerAPIException.__init__(self)
        self.database_name = database_name


def gen_tag_list(db_config: Dict):
    """
    Generate tag list from tag string
    """
    if 'tags' not in db_config:
        return []
    return db_config['tags'].split(',')


class DBActorGenerator(Generator):
    """
    ActorGenerator that initialise the start message with a database from config
    """
    def __init__(self, component_group_name):
        Generator.__init__(self, component_group_name)
        self.model_factory = {
            'HWPCReport': HWPCReport,
            'PowerReport': PowerReport,
            'ControlReport': ControlReport,
            'ProcfsReport': ProcfsReport
        }

        self.db_factory = {
            'mongodb': lambda db_config: MongoDB(db_config['model'], db_config['uri'], db_config['db'], db_config['collection']),
            'socket': lambda db_config: SocketDB(db_config['model'], db_config['port']),
            'csv': lambda db_config: CsvDB(db_config['model'], gen_tag_list(db_config),
                                           current_path=os.getcwd() if 'directory' not in db_config else db_config['directory'],
                                           files=[] if 'files' not in db_config else db_config['files']),
            'influxdb': lambda db_config: InfluxDB(db_config['model'], db_config['uri'], db_config['port'], db_config['db'], gen_tag_list(db_config)),
            'opentsdb': lambda db_config: OpenTSDB(db_config['model'], db_config['uri'], db_config['port'], db_config['metric_name']),
            'prom': lambda db_config: PrometheusDB(db_config['model'], db_config['port'], db_config['uri'], db_config['metric_name'],
                                                   db_config['metric_description'], db_config['aggregation_period'], gen_tag_list(db_config)),
            'direct_prom': lambda db_config: DirectPrometheusDB(db_config['model'], db_config['port'], db_config['uri'], db_config['metric_name'],
                                                                db_config['metric_description'], gen_tag_list(db_config)),
            'virtiofs': lambda db_config: VirtioFSDB(db_config['model'], db_config['vm_name_regexp'], db_config['root_directory_name'],
                                                     db_config['vm_directory_name_prefix'], db_config['vm_directory_name_suffix']),
            'filedb': lambda db_config: FileDB(db_config['model'], db_config['filename'])
        }

    def remove_model_factory(self, model_name):
        """
        remove a Model from generator
        """
        if model_name not in self.model_factory:
            raise ModelNameDoesNotExist(model_name)
        del self.model_factory[model_name]

    def remove_db_factory(self, database_name):
        """
        remove a database from generator
        """
        if database_name not in self.db_factory:
            raise DatabaseNameDoesNotExist(database_name)
        del self.db_factory[database_name]

    def add_model_factory(self, model_name, model_factory):
        """
        add a model to generator
        """
        if model_name in self.model_factory:
            raise ModelNameAlreadyUsed(model_name)
        self.model_factory[model_name] = model_factory

    def add_db_factory(self, db_name, db_factory):
        """
        add a database to generator
        """
        if db_name in self.model_factory:
            raise DatabaseNameAlreadyUsed(db_name)
        self.db_factory[db_name] = db_factory

    def _generate_db(self, db_name, db_config, _):
        if db_name not in self.db_factory:
            msg = 'CONFIG error : database type ' + db_name + 'unknow'
            print(msg, file=sys.stderr)
            sys.exit()
        else:
            return self.db_factory[db_name](db_config)

    def _generate_model(self, model_name, db_config):
        if model_name not in self.model_factory:
            msg = 'CONFIG error : model type ' + model_name + 'unknow'
            print(msg, file=sys.stderr)
            sys.exit()
        else:
            return self.model_factory[db_config['model']]

    def _gen_actor(self, db_name, db_config, main_config, actor_name):
        model = self._generate_model(db_config['model'], db_config)
        db_config['model'] = model
        db = self._generate_db(db_name, db_config, main_config)
        start_message = self._start_message_factory(actor_name, db, model, main_config['stream'], main_config['verbose'])
        actor = self._actor_factory(db_config)
        return (actor, start_message)

    def _actor_factory(self, db_config):
        raise NotImplementedError()

    def _start_message_factory(self, name, db, model, stream_mode, level_logger):
        raise NotImplementedError()


class PullerGenerator(DBActorGenerator):
    """
    Generate Puller Actor class and Puller start message from config
    """
    def __init__(self, report_filter, report_modifier_list=[]):
        DBActorGenerator.__init__(self, 'input')
        self.report_filter = report_filter
        self.report_modifier_list = report_modifier_list

    def _actor_factory(self, db_config):
        return PullerActor

    def _start_message_factory(self, name, db, model, stream_mode, level_logger):
        return PullerStartMessage('system', name, db, self.report_filter, stream_mode, report_modifiers=self.report_modifier_list)


class PusherGenerator(DBActorGenerator):
    """
    Generate Pusher actor and Pusher start message from config
    """

    def __init__(self):
        DBActorGenerator.__init__(self, 'output')

    def _actor_factory(self, db_config):
        return PusherActor

    def _start_message_factory(self, name, db, model, stream_mode, level_logger):
        return PusherStartMessage('system', name, db)


class ReportModifierGenerator:
    """
    Generate Report modifier list from config
    """
    def __init__(self):
        self.factory = {'libvirt_mapper': lambda config: LibvirtMapper(config['uri'], config['domain_regexp'])}

    def generate(self, config: Dict):
        """
        Generate Report modifier list from config
        """
        report_modifier_list = []
        if 'report_modifier' not in config:
            return []
        for report_modifier_name in config['report_modifier'].keys():
            report_modifier = self.factory[report_modifier_name](config['report_modifier'][report_modifier_name])
            report_modifier_list.append(report_modifier)
        return report_modifier_list
=======
        sys.exit()
>>>>>>> 4e99026d
<|MERGE_RESOLUTION|>--- conflicted
+++ resolved
@@ -29,29 +29,12 @@
 
 
 import sys
-<<<<<<< HEAD
-from typing import Dict, Tuple, Type
-
-from powerapi.actor import Actor
-from powerapi.exception import PowerAPIException
-from powerapi.cli.parser import MainParser, ComponentSubParser
-=======
 
 from powerapi.cli.config_parser import MainConfigParser, SubConfigParser
->>>>>>> 4e99026d
 from powerapi.cli.parser import store_true
 from powerapi.cli.parser import MissingValueException
 from powerapi.cli.parser import BadTypeException, BadContextException
 from powerapi.cli.parser import UnknowArgException
-<<<<<<< HEAD
-from powerapi.report import HWPCReport, PowerReport, ControlReport, ProcfsReport
-from powerapi.database import MongoDB, CsvDB, InfluxDB, OpenTSDB, SocketDB, PrometheusDB, DirectPrometheusDB, VirtioFSDB, FileDB
-from powerapi.puller import PullerActor
-from powerapi.pusher import PusherActor
-from powerapi.message import StartMessage, PusherStartMessage, PullerStartMessage
-from powerapi.report_modifier.libvirt_mapper import LibvirtMapper
-=======
->>>>>>> 4e99026d
 
 
 def extract_file_names(arg, val, args, acc):
@@ -62,11 +45,7 @@
     return args, acc
 
 
-<<<<<<< HEAD
-class CommonCLIParser(MainParser):
-=======
 class CommonCLIParser(MainConfigParser):
->>>>>>> 4e99026d
     """
     PowerAPI basic config parser
     """
@@ -91,25 +70,15 @@
         subparser_mongo_input.add_argument('c', 'collection', help='specify MongoDB database collection')
         subparser_mongo_input.add_argument('n', 'name', help='specify puller name', default='puller_mongodb')
         subparser_mongo_input.add_argument('m', 'model', help='specify data type that will be storen in the database', default='HWPCReport')
-<<<<<<< HEAD
-        self.add_actor_subparser('input', subparser_mongo_input,
-                                 help_str='specify a database input : --db_output database_name ARG1 ARG2 ... ')
-=======
         self.add_subparser('input', subparser_mongo_input,
                            help='specify a database input : --db_input database_name ARG1 ARG2 ... ')
->>>>>>> 4e99026d
 
         subparser_socket_input = SubConfigParser('socket')
         subparser_socket_input.add_argument('p', 'port', type=int, help='specify port to bind the socket')
         subparser_socket_input.add_argument('n', 'name', help='specify puller name', default='puller_socket')
         subparser_socket_input.add_argument('m', 'model', help='specify data type that will be sent through the socket', default='HWPCReport')
-<<<<<<< HEAD
-        self.add_actor_subparser('input', subparser_socket_input,
-                                 help_str='specify a database input : --db_output database_name ARG1 ARG2 ... ')
-=======
         self.add_subparser('input', subparser_socket_input,
                            help='specify a database input : --db_input database_name ARG1 ARG2 ... ')
->>>>>>> 4e99026d
 
         subparser_csv_input = SubConfigParser('csv')
         subparser_csv_input.add_argument('f', 'files',
@@ -118,23 +87,6 @@
         subparser_csv_input.add_argument('m', 'model', help='specify data type that will be storen in the database',
                                          default='HWPCReport')
         subparser_csv_input.add_argument('n', 'name', help='specify puller name', default='puller_csv')
-<<<<<<< HEAD
-        self.add_actor_subparser('input', subparser_csv_input,
-                                 help_str='specify a database input : --db_output database_name ARG1 ARG2 ... ')
-
-        subparser_file_input = ComponentSubParser('filedb')
-        subparser_file_input.add_argument('m', 'model', help='specify data type that will be storen in the database',
-                                          default='PowerReport')
-        subparser_file_input.add_argument('f', 'filename', help='specify file name')
-        subparser_file_input.add_argument('n', 'name', help='specify pusher name', default='pusher_virtiofs')
-        self.add_actor_subparser('input', subparser_file_input,
-                                 help_str='specify a database input : --db_output database_name ARG1 ARG2 ... ')
-
-        subparser_virtiofs_output = ComponentSubParser('virtiofs')
-        help_str = 'regexp used to extract vm name from report.'
-        help_str += 'The regexp must match the name of the target in the HWPC-report and a group must'
-        subparser_virtiofs_output.add_argument('r', 'vm_name_regexp', help=help_str)
-=======
         self.add_subparser('input', subparser_csv_input,
                            help='specify a database input : --db_input database_name ARG1 ARG2 ... ')
 
@@ -150,23 +102,15 @@
         help = 'regexp used to extract vm name from report.'
         help += 'The regexp must match the name of the target in the HWPC-report and a group must'
         subparser_virtiofs_output.add_argument('r', 'vm_name_regexp', help=help)
->>>>>>> 4e99026d
         subparser_virtiofs_output.add_argument('d', 'root_directory_name', help='directory where VM directory will be stored')
         subparser_virtiofs_output.add_argument('p', 'vm_directory_name_prefix', help='first part of the VM directory name', default='')
         subparser_virtiofs_output.add_argument('s', 'vm_directory_name_suffix', help='last part of the VM directory name', default='')
         subparser_virtiofs_output.add_argument('m', 'model', help='specify data type that will be storen in the database', default='PowerReport')
         subparser_virtiofs_output.add_argument('n', 'name', help='specify pusher name', default='pusher_virtiofs')
-<<<<<<< HEAD
-        self.add_actor_subparser('output', subparser_virtiofs_output,
-                                 help_str='specify a database output : --db_output database_name ARG1 ARG2 ...')
-
-        subparser_mongo_output = ComponentSubParser('mongodb')
-=======
         self.add_subparser('output', subparser_virtiofs_output,
                            help='specify a database output : --db_output database_name ARG1 ARG2 ...')
 
         subparser_mongo_output = SubConfigParser('mongodb')
->>>>>>> 4e99026d
         subparser_mongo_output.add_argument('u', 'uri', help='specify MongoDB uri')
         subparser_mongo_output.add_argument('d', 'db', help='specify MongoDB database name')
         subparser_mongo_output.add_argument('c', 'collection', help='specify MongoDB database collection')
@@ -174,13 +118,8 @@
         subparser_mongo_output.add_argument('m', 'model', help='specify data type that will be storen in the database',
                                             default='PowerReport')
         subparser_mongo_output.add_argument('n', 'name', help='specify pusher name', default='pusher_mongodb')
-<<<<<<< HEAD
-        self.add_actor_subparser('output', subparser_mongo_output,
-                                 help_str='specify a database output : --db_output database_name ARG1 ARG2 ...')
-=======
         self.add_subparser('output', subparser_mongo_output,
                            help='specify a database output : --db_output database_name ARG1 ARG2 ...')
->>>>>>> 4e99026d
 
         subparser_prom_output = SubConfigParser('prom')
         subparser_prom_output.add_argument('t', 'tags', help='specify report tags')
@@ -188,15 +127,6 @@
         subparser_prom_output.add_argument('p', 'port', help='specify server port', type=int)
         subparser_prom_output.add_argument('M', 'metric_name', help='speify metric name')
         subparser_prom_output.add_argument('d', 'metric_description', help='specify metric description', default='energy consumption')
-<<<<<<< HEAD
-        help_str = 'specify number of second for the value must be aggregated before compute statistics on them'
-        subparser_prom_output.add_argument('A', 'aggregation_period', help=help_str, default=15, type=int)
-
-        subparser_prom_output.add_argument('m', 'model', help='specify data type that will be storen in the database', default='PowerReport')
-        subparser_prom_output.add_argument('n', 'name', help='specify pusher name', default='pusher_prom')
-        self.add_actor_subparser('output', subparser_prom_output,
-                                 help_str='specify a database output : --db_output database_name ARG1 ARG2 ...')
-=======
         help = 'specify number of second for the value must be aggregated before compute statistics on them'
         subparser_prom_output.add_argument('A', 'aggregation_period', help=help, default=15, type=int)
 
@@ -204,7 +134,6 @@
         subparser_prom_output.add_argument('n', 'name', help='specify pusher name', default='pusher_prom')
         self.add_subparser('output', subparser_prom_output,
                            help='specify a database output : --db_output database_name ARG1 ARG2 ...')
->>>>>>> 4e99026d
 
         subparser_direct_prom_output = SubConfigParser('direct_prom')
         subparser_direct_prom_output.add_argument('t', 'tags', help='specify report tags')
@@ -214,13 +143,8 @@
         subparser_direct_prom_output.add_argument('d', 'metric_description', help='specify metric description', default='energy consumption')
         subparser_direct_prom_output.add_argument('m', 'model', help='specify data type that will be storen in the database', default='PowerReport')
         subparser_direct_prom_output.add_argument('n', 'name', help='specify pusher name', default='pusher_prom')
-<<<<<<< HEAD
-        self.add_actor_subparser('output', subparser_direct_prom_output,
-                                 help_str='specify a database output : --db_output database_name ARG1 ARG2 ...')
-=======
         self.add_subparser('output', subparser_direct_prom_output,
                            help='specify a database output : --db_output database_name ARG1 ARG2 ...')
->>>>>>> 4e99026d
 
         subparser_csv_output = SubConfigParser('csv')
         subparser_csv_output.add_argument('d', 'directory',
@@ -230,13 +154,8 @@
 
         subparser_csv_output.add_argument('t', 'tags', help='specify report tags')
         subparser_csv_output.add_argument('n', 'name', help='specify pusher name', default='pusher_csv')
-<<<<<<< HEAD
-        self.add_actor_subparser('output', subparser_csv_output,
-                                 help_str='specify a database input : --db_output database_name ARG1 ARG2 ... ')
-=======
         self.add_subparser('output', subparser_csv_output,
                            help='specify a database outpout : --db_output database_name ARG1 ARG2 ... ')
->>>>>>> 4e99026d
 
         subparser_influx_output = SubConfigParser('influxdb')
         subparser_influx_output.add_argument('u', 'uri', help='specify InfluxDB uri')
@@ -245,13 +164,8 @@
         subparser_influx_output.add_argument('p', 'port', help='specify InfluxDB connection port', type=int)
         subparser_influx_output.add_argument('m', 'model', help='specify data type that will be storen in the database', default='PowerReport')
         subparser_influx_output.add_argument('n', 'name', help='specify pusher name', default='pusher_influxdb')
-<<<<<<< HEAD
-        self.add_actor_subparser('output', subparser_influx_output,
-                                 help_str='specify a database input : --db_output database_name ARG1 ARG2 ... ')
-=======
         self.add_subparser('output', subparser_influx_output,
                            help='specify a database output : --db_output database_name ARG1 ARG2 ... ')
->>>>>>> 4e99026d
 
         subparser_opentsdb_output = SubConfigParser('opentsdb')
         subparser_opentsdb_output.add_argument('u', 'uri', help='specify openTSDB host')
@@ -260,13 +174,8 @@
 
         subparser_opentsdb_output.add_argument('m', 'model', help='specify data type that will be storen in the database', default='PowerReport')
         subparser_opentsdb_output.add_argument('n', 'name', help='specify pusher name', default='pusher_opentsdb')
-<<<<<<< HEAD
-        self.add_actor_subparser('output', subparser_opentsdb_output,
-                                 help_str='specify a database input : --db_output database_name ARG1 ARG2 ... ')
-=======
         self.add_subparser('output', subparser_opentsdb_output,
                            help='specify a database output : --db_output database_name ARG1 ARG2 ... ')
->>>>>>> 4e99026d
 
     def parse_argv(self):
         """
@@ -293,235 +202,4 @@
                 msg += '\n  --' + main_arg_name + ' ' + context_name
             print(msg, file=sys.stderr)
 
-<<<<<<< HEAD
-        sys.exit()
-
-
-class Generator:
-    """
-    Generate an actor class and actor start message from config dict
-    """
-
-    def __init__(self, component_group_name):
-        self.component_group_name = component_group_name
-
-    def generate(self, config: Dict) -> Dict[str, Tuple[Type[Actor], StartMessage]]:
-        """
-        Generate an actor class and actor start message from config dict
-        """
-        if self.component_group_name not in config:
-            print('CONFIG error : no ' + self.component_group_name + ' specified', file=sys.stderr)
-            sys.exit()
-
-        actors = {}
-
-        for component_name, component_config in config[self.component_group_name].items():
-            try:
-                component_type = component_config['type']
-                actors[component_name] = self._gen_actor(component_type, component_config, config, component_name)
-            except KeyError as exn:
-                msg = 'CONFIG error : argument ' + exn.args[0]
-                msg += ' needed with output ' + component_type
-                print(msg, file=sys.stderr)
-                sys.exit()
-
-        return actors
-
-    def _gen_actor(self, component_type: str, component_config: Dict, main_config: Dict, component_name: str) -> Tuple[Type[Actor], StartMessage]:
-        raise NotImplementedError()
-
-
-class ModelNameAlreadyUsed(PowerAPIException):
-    """
-    Exception raised when attempting to add to a DBActorGenerator a model factory with a name already bound to another
-    model factory in the DBActorGenerator
-    """
-    def __init__(self, model_name):
-        PowerAPIException.__init__(self)
-        self.model_name = model_name
-
-
-class DatabaseNameAlreadyUsed(PowerAPIException):
-    """
-    Exception raised when attempting to add to a DBActorGenerator a database factory with a name already bound to another
-    database factory in the DBActorGenerator
-    """
-    def __init__(self, database_name):
-        PowerAPIException.__init__(self)
-        self.database_name = database_name
-
-
-class ModelNameDoesNotExist(PowerAPIException):
-    """
-    Exception raised when attempting to remove to a DBActorGenerator a model factory with a name that is not bound to another
-    model factory in the DBActorGenerator
-    """
-    def __init__(self, model_name):
-        PowerAPIException.__init__(self)
-        self.model_name = model_name
-
-
-class DatabaseNameDoesNotExist(PowerAPIException):
-    """
-    Exception raised when attempting to remove to a DBActorGenerator a database factory with a name that is not bound to another
-    database factory in the DBActorGenerator
-    """
-    def __init__(self, database_name):
-        PowerAPIException.__init__(self)
-        self.database_name = database_name
-
-
-def gen_tag_list(db_config: Dict):
-    """
-    Generate tag list from tag string
-    """
-    if 'tags' not in db_config:
-        return []
-    return db_config['tags'].split(',')
-
-
-class DBActorGenerator(Generator):
-    """
-    ActorGenerator that initialise the start message with a database from config
-    """
-    def __init__(self, component_group_name):
-        Generator.__init__(self, component_group_name)
-        self.model_factory = {
-            'HWPCReport': HWPCReport,
-            'PowerReport': PowerReport,
-            'ControlReport': ControlReport,
-            'ProcfsReport': ProcfsReport
-        }
-
-        self.db_factory = {
-            'mongodb': lambda db_config: MongoDB(db_config['model'], db_config['uri'], db_config['db'], db_config['collection']),
-            'socket': lambda db_config: SocketDB(db_config['model'], db_config['port']),
-            'csv': lambda db_config: CsvDB(db_config['model'], gen_tag_list(db_config),
-                                           current_path=os.getcwd() if 'directory' not in db_config else db_config['directory'],
-                                           files=[] if 'files' not in db_config else db_config['files']),
-            'influxdb': lambda db_config: InfluxDB(db_config['model'], db_config['uri'], db_config['port'], db_config['db'], gen_tag_list(db_config)),
-            'opentsdb': lambda db_config: OpenTSDB(db_config['model'], db_config['uri'], db_config['port'], db_config['metric_name']),
-            'prom': lambda db_config: PrometheusDB(db_config['model'], db_config['port'], db_config['uri'], db_config['metric_name'],
-                                                   db_config['metric_description'], db_config['aggregation_period'], gen_tag_list(db_config)),
-            'direct_prom': lambda db_config: DirectPrometheusDB(db_config['model'], db_config['port'], db_config['uri'], db_config['metric_name'],
-                                                                db_config['metric_description'], gen_tag_list(db_config)),
-            'virtiofs': lambda db_config: VirtioFSDB(db_config['model'], db_config['vm_name_regexp'], db_config['root_directory_name'],
-                                                     db_config['vm_directory_name_prefix'], db_config['vm_directory_name_suffix']),
-            'filedb': lambda db_config: FileDB(db_config['model'], db_config['filename'])
-        }
-
-    def remove_model_factory(self, model_name):
-        """
-        remove a Model from generator
-        """
-        if model_name not in self.model_factory:
-            raise ModelNameDoesNotExist(model_name)
-        del self.model_factory[model_name]
-
-    def remove_db_factory(self, database_name):
-        """
-        remove a database from generator
-        """
-        if database_name not in self.db_factory:
-            raise DatabaseNameDoesNotExist(database_name)
-        del self.db_factory[database_name]
-
-    def add_model_factory(self, model_name, model_factory):
-        """
-        add a model to generator
-        """
-        if model_name in self.model_factory:
-            raise ModelNameAlreadyUsed(model_name)
-        self.model_factory[model_name] = model_factory
-
-    def add_db_factory(self, db_name, db_factory):
-        """
-        add a database to generator
-        """
-        if db_name in self.model_factory:
-            raise DatabaseNameAlreadyUsed(db_name)
-        self.db_factory[db_name] = db_factory
-
-    def _generate_db(self, db_name, db_config, _):
-        if db_name not in self.db_factory:
-            msg = 'CONFIG error : database type ' + db_name + 'unknow'
-            print(msg, file=sys.stderr)
-            sys.exit()
-        else:
-            return self.db_factory[db_name](db_config)
-
-    def _generate_model(self, model_name, db_config):
-        if model_name not in self.model_factory:
-            msg = 'CONFIG error : model type ' + model_name + 'unknow'
-            print(msg, file=sys.stderr)
-            sys.exit()
-        else:
-            return self.model_factory[db_config['model']]
-
-    def _gen_actor(self, db_name, db_config, main_config, actor_name):
-        model = self._generate_model(db_config['model'], db_config)
-        db_config['model'] = model
-        db = self._generate_db(db_name, db_config, main_config)
-        start_message = self._start_message_factory(actor_name, db, model, main_config['stream'], main_config['verbose'])
-        actor = self._actor_factory(db_config)
-        return (actor, start_message)
-
-    def _actor_factory(self, db_config):
-        raise NotImplementedError()
-
-    def _start_message_factory(self, name, db, model, stream_mode, level_logger):
-        raise NotImplementedError()
-
-
-class PullerGenerator(DBActorGenerator):
-    """
-    Generate Puller Actor class and Puller start message from config
-    """
-    def __init__(self, report_filter, report_modifier_list=[]):
-        DBActorGenerator.__init__(self, 'input')
-        self.report_filter = report_filter
-        self.report_modifier_list = report_modifier_list
-
-    def _actor_factory(self, db_config):
-        return PullerActor
-
-    def _start_message_factory(self, name, db, model, stream_mode, level_logger):
-        return PullerStartMessage('system', name, db, self.report_filter, stream_mode, report_modifiers=self.report_modifier_list)
-
-
-class PusherGenerator(DBActorGenerator):
-    """
-    Generate Pusher actor and Pusher start message from config
-    """
-
-    def __init__(self):
-        DBActorGenerator.__init__(self, 'output')
-
-    def _actor_factory(self, db_config):
-        return PusherActor
-
-    def _start_message_factory(self, name, db, model, stream_mode, level_logger):
-        return PusherStartMessage('system', name, db)
-
-
-class ReportModifierGenerator:
-    """
-    Generate Report modifier list from config
-    """
-    def __init__(self):
-        self.factory = {'libvirt_mapper': lambda config: LibvirtMapper(config['uri'], config['domain_regexp'])}
-
-    def generate(self, config: Dict):
-        """
-        Generate Report modifier list from config
-        """
-        report_modifier_list = []
-        if 'report_modifier' not in config:
-            return []
-        for report_modifier_name in config['report_modifier'].keys():
-            report_modifier = self.factory[report_modifier_name](config['report_modifier'][report_modifier_name])
-            report_modifier_list.append(report_modifier)
-        return report_modifier_list
-=======
-        sys.exit()
->>>>>>> 4e99026d
+        sys.exit()
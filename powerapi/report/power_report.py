# Copyright (c) 2021, INRIA
# Copyright (c) 2021, University of Lille
# All rights reserved.
#
# Redistribution and use in source and binary forms, with or without
# modification, are permitted provided that the following conditions are met:
#
# * Redistributions of source code must retain the above copyright notice, this
#   list of conditions and the following disclaimer.
#
# * Redistributions in binary form must reproduce the above copyright notice,
#   this list of conditions and the following disclaimer in the documentation
#   and/or other materials provided with the distribution.
#
# * Neither the name of the copyright holder nor the names of its
#   contributors may be used to endorse or promote products derived from
#   this software without specific prior written permission.
#
# THIS SOFTWARE IS PROVIDED BY THE COPYRIGHT HOLDERS AND CONTRIBUTORS "AS IS"
# AND ANY EXPRESS OR IMPLIED WARRANTIES, INCLUDING, BUT NOT LIMITED TO, THE
# IMPLIED WARRANTIES OF MERCHANTABILITY AND FITNESS FOR A PARTICULAR PURPOSE ARE
# DISCLAIMED. IN NO EVENT SHALL THE COPYRIGHT HOLDER OR CONTRIBUTORS BE LIABLE
# FOR ANY DIRECT, INDIRECT, INCIDENTAL, SPECIAL, EXEMPLARY, OR CONSEQUENTIAL
# DAMAGES (INCLUDING, BUT NOT LIMITED TO, PROCUREMENT OF SUBSTITUTE GOODS OR
# SERVICES; LOSS OF USE, DATA, OR PROFITS; OR BUSINESS INTERRUPTION) HOWEVER
# CAUSED AND ON ANY THEORY OF LIABILITY, WHETHER IN CONTRACT, STRICT LIABILITY,
# OR TORT (INCLUDING NEGLIGENCE OR OTHERWISE) ARISING IN ANY WAY OUT OF THE USE
# OF THIS SOFTWARE, EVEN IF ADVISED OF THE POSSIBILITY OF SUCH DAMAGE.
from __future__ import annotations

from datetime import datetime
from typing import Dict, Any, List, Tuple

from powerapi.report.report import Report, CSV_HEADER_COMMON, BadInputData, CsvLines


CSV_HEADER_POWER = CSV_HEADER_COMMON + ['power', 'socket']


class PowerReport(Report):
    """
    PowerReport stores the power estimation information.
    """

    def __init__(self, timestamp: datetime, sensor: str, target: str, power: float, metadata: Dict[str, Any]):
        """
        Initialize a Power report using the given parameters.
        :param datetime timestamp: Report timestamp
        :param str sensor: Sensor name
        :param str target: Target name
        :param float power: Power value
        :param dict metadata: Metadata values, can be anything that add useful information
        """
        Report.__init__(self, timestamp, sensor, target)

        self.metadata = metadata
        self.power = power

    def __repr__(self) -> str:
        return 'PowerReport(%s, %s, %s, %f, %s)' % (self.timestamp, self.sensor, self.target, self.power, str(self.metadata))

    @staticmethod
    def from_json(data: Dict) -> Report:
        """
        Generate a report using the given data.
        :param data: Dictionary containing the report attributes
        :return: The HWPC report initialized with the given data
        """
        try:
            ts = Report._extract_timestamp(data['timestamp'])
            metadata = {} if 'metadata' not in data else data['metadata']
            return PowerReport(ts, data['sensor'], data['target'], data['power'], metadata)
        except KeyError as exn:
            raise BadInputData('PowerReport require field ' + str(exn.args[0]) + ' in json document', data) from exn
        except ValueError as exn:
            raise BadInputData(exn.args[0], data) from exn

    @staticmethod
<<<<<<< HEAD
    def from_csv_lines(lines: CsvLines) -> PowerReport:
=======
    def from_csv_lines(lines: List[Tuple[str, Dict]]) -> PowerReport:
>>>>>>> 4e99026d
        """
        :param lines: list of pre-parsed lines. a line is a tuple composed with :
                         - the file name where the line were read
                         - a dictionary where key is column name and value is the value read from the line
        :return: a PowerReport that contains value from the given lines
        """
        if len(lines) != 1:
            raise BadInputData('a power report could only be parsed from one csv line', None)
        file_name, row = lines[0]

        try:
            sensor_name = row['sensor']
            target = row['target']
            timestamp = Report._extract_timestamp(row['timestamp'])
            power = float(row['power'])
            metadata = {}

            for key in row.keys():
                if key not in CSV_HEADER_POWER:
                    metadata[key] = row[key]
            return PowerReport(timestamp, sensor_name, target, power, metadata)

        except KeyError as exn:
            raise BadInputData('missing field ' + str(exn.args[0]) + ' in csv file ' + file_name, row) from exn
        except ValueError as exn:
            raise BadInputData(exn.args[0], row) from exn

    @staticmethod
<<<<<<< HEAD
    def to_csv_lines(report: PowerReport, tags: List[str]) -> CsvLines:
=======
    def to_csv_lines(report: PowerReport, tags: List[str]) -> Tuple[List[str], Dict]:
>>>>>>> 4e99026d
        """
        convert a power report into csv lines
        :param report: Report that will be converted into csv lines
        :param tags: metadata added as columns in csv file
        :return: list of pre-parsed lines. a line is a tuple composed with :
                   - the file name where the line were read
                   - a dictionary where key is column name and value is the value read from the line
        """
        line = {
            'sensor': report.sensor,
            'target': report.target,
            'timestamp': int(datetime.timestamp(report.timestamp) * 1000),
            'power': report.power
        }
        for tag in tags:
            if tag not in report.metadata:
                raise BadInputData('no tag ' + tag + ' in power report', report)
            line[tag] = report.metadata[tag]

        final_dict = {'PowerReport': [line]}
        return CSV_HEADER_POWER, final_dict

    @staticmethod
    def to_virtiofs_db(report: PowerReport) -> Tuple[str, str]:
        """
        return a tuple containing the power value and the name of the file to store the value.
        """
        if 'socket' not in report:
            raise BadInputData('no tag socket in power report', report)
        filename = 'power_consumption_package' + str(report['socket'])
        power = report.power
        return filename, power

    def _gen_tag(self, metadata_keept):
        tags = {'sensor': self.sensor,
                'target': self.target
                }

        for metadata_name in metadata_keept:
            if metadata_name not in self.metadata:
                raise BadInputData('no tag ' + metadata_name + ' in power report', self)
            else:
                tags[metadata_name] = self.metadata[metadata_name]

        return tags

    @staticmethod
    def to_influxdb(report: PowerReport, tags: List[str]) -> Dict:
        """
        :return: a dictionary, that can be stored into an influxdb, from a given PowerReport
        """
        return {
            'measurement': 'power_consumption',
            'tags': report._gen_tag(tags),
            'time': str(report.timestamp),
            'fields': {
                'power': report.power
            }
        }

    @staticmethod
    def to_prometheus(report: PowerReport, tags: List[str]) -> Dict:
        """
        :return: a dictionary, that can be stored into a prometheus instance, from a given PowerReport
        """
        return {
            'tags': report._gen_tag(tags),
            'time': int(report.timestamp.timestamp()),
            'value': report.power
        }

    @staticmethod
    def to_mongodb(report: PowerReport) -> Dict:
        """
        :return: a dictionary, that can be stored into a mongodb, from a given PowerReport
        """
        return PowerReport.to_json(report)

    @staticmethod
    def from_mongodb(data: Dict) -> Report:
        """
        :return: a PowerReport from a dictionary pulled from mongodb
        """
        return PowerReport.from_json(data)<|MERGE_RESOLUTION|>--- conflicted
+++ resolved
@@ -76,11 +76,7 @@
             raise BadInputData(exn.args[0], data) from exn
 
     @staticmethod
-<<<<<<< HEAD
-    def from_csv_lines(lines: CsvLines) -> PowerReport:
-=======
     def from_csv_lines(lines: List[Tuple[str, Dict]]) -> PowerReport:
->>>>>>> 4e99026d
         """
         :param lines: list of pre-parsed lines. a line is a tuple composed with :
                          - the file name where the line were read
@@ -109,11 +105,7 @@
             raise BadInputData(exn.args[0], row) from exn
 
     @staticmethod
-<<<<<<< HEAD
-    def to_csv_lines(report: PowerReport, tags: List[str]) -> CsvLines:
-=======
     def to_csv_lines(report: PowerReport, tags: List[str]) -> Tuple[List[str], Dict]:
->>>>>>> 4e99026d
         """
         convert a power report into csv lines
         :param report: Report that will be converted into csv lines

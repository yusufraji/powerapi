# Copyright (c) 2021, INRIA
# Copyright (c) 2021, University of Lille
# All rights reserved.
#
# Redistribution and use in source and binary forms, with or without
# modification, are permitted provided that the following conditions are met:
#
# * Redistributions of source code must retain the above copyright notice, this
#   list of conditions and the following disclaimer.
#
# * Redistributions in binary form must reproduce the above copyright notice,
#   this list of conditions and the following disclaimer in the documentation
#   and/or other materials provided with the distribution.
#
# * Neither the name of the copyright holder nor the names of its
#   contributors may be used to endorse or promote products derived from
#   this software without specific prior written permission.
#
# THIS SOFTWARE IS PROVIDED BY THE COPYRIGHT HOLDERS AND CONTRIBUTORS "AS IS"
# AND ANY EXPRESS OR IMPLIED WARRANTIES, INCLUDING, BUT NOT LIMITED TO, THE
# IMPLIED WARRANTIES OF MERCHANTABILITY AND FITNESS FOR A PARTICULAR PURPOSE ARE
# DISCLAIMED. IN NO EVENT SHALL THE COPYRIGHT HOLDER OR CONTRIBUTORS BE LIABLE
# FOR ANY DIRECT, INDIRECT, INCIDENTAL, SPECIAL, EXEMPLARY, OR CONSEQUENTIAL
# DAMAGES (INCLUDING, BUT NOT LIMITED TO, PROCUREMENT OF SUBSTITUTE GOODS OR
# SERVICES; LOSS OF USE, DATA, OR PROFITS; OR BUSINESS INTERRUPTION) HOWEVER
# CAUSED AND ON ANY THEORY OF LIABILITY, WHETHER IN CONTRACT, STRICT LIABILITY,
# OR TORT (INCLUDING NEGLIGENCE OR OTHERWISE) ARISING IN ANY WAY OUT OF THE USE
# OF THIS SOFTWARE, EVEN IF ADVISED OF THE POSSIBILITY OF SUCH DAMAGE.
from __future__ import annotations

from datetime import datetime
from typing import Dict

from powerapi.report.report import Report, BadInputData, CSV_HEADER_COMMON, CsvLines


CSV_HEADER_HWPC = CSV_HEADER_COMMON + ['socket', 'cpu']


class HWPCReport(Report):
    """
    HWPCReport class

    JSON HWPC format

    .. code-block:: json

        {
         'timestamp': $int,
         'sensor': '$str',
         'target': '$str',
         'groups' : {
            '$group_name': {
               '$socket_id': {
                   '$core_id': {
                       '$event_name': '$int',
                       ...
                   }
                   ...
               }
               ...
            }
            ...
         }
        }
    """

    def __init__(self, timestamp: datetime, sensor: str, target: str, groups: Dict[str, Dict]):
        """
        Initialize an HWPC report using the given parameters.
        :param datetime timestamp: Timestamp of the report
        :param str sensor: Sensor name
        :param str target: Target name
        :param Dict groups: Events groups
        """
        Report.__init__(self, timestamp, sensor, target)

        #: (dict): Events groups
        self.groups = groups

    def __repr__(self) -> str:
        return 'HWCPReport(%s, %s, %s, %s)' % (self.timestamp, self.sensor, self.target, sorted(self.groups.keys()))

    @staticmethod
    def from_json(data: Dict) -> HWPCReport:
        """
        Generate a report using the given data.
        :param data: Dictionary containing the report attributes
        :return: The HWPC report initialized with the given data
        """
        try:
            ts = Report._extract_timestamp(data['timestamp'])
            return HWPCReport(ts, data['sensor'], data['target'], data['groups'])
        except KeyError as exn:
            raise BadInputData('HWPC report require field ' + str(exn.args[0]) + ' in json document', data) from exn
        except ValueError as exn:
            raise BadInputData(exn.args[0], data) from exn

    @staticmethod
    def to_json(report: HWPCReport) -> Dict:
        return report.__dict__

    @staticmethod
    def from_mongodb(data: Dict) -> HWPCReport:
        """
        :return: a HWPCReport from a dictionary pulled from mongodb
        """
        return HWPCReport.from_json(data)

    @staticmethod
    def to_mongodb(report: HWPCReport) -> Dict:
        """
        :return: a dictionary, that can be stored into a mongodb, from a given HWPCReport
        """
        return HWPCReport.to_json(report)

    @staticmethod
<<<<<<< HEAD
    def from_csv_lines(lines: CsvLines) -> HWPCReport:
=======
    def from_csv_lines(lines: List[Tuple[str, Dict[str, str]]]) -> HWPCReport:
>>>>>>> 4e99026d
        """
        :param lines: list of pre-parsed lines. a line is a tuple composed with :
                         - the file name where the line were read
                         - a dictionary where key is column name and value is the value read from the line
        :return: a HWPCReport that contains value from the given lines
        """
        sensor_name = None
        target = None
        timestamp = None
        groups = {}

        for file_name, row in lines:
            group_name = file_name[:-4] if file_name[len(file_name) - 4:] == '.csv' else file_name
            try:
                if sensor_name is None:
                    sensor_name = row['sensor']
                    target = row['target']
                    timestamp = HWPCReport._extract_timestamp(row['timestamp'])
                else:
                    if sensor_name != row['sensor']:
                        raise BadInputData('csv line with different sensor name are mixed into one report', row)
                    if target != row['target']:
                        raise BadInputData('csv line with different target are mixed into one report', row)
                    if timestamp != HWPCReport._extract_timestamp(row['timestamp']):
                        raise BadInputData('csv line with different timestamp are mixed into one report', row)

                HWPCReport._create_group(row, groups, group_name)

            except KeyError as exn:
                raise BadInputData('missing field ' + str(exn.args[0]) + ' in csv file ' + file_name, row) from exn
            except ValueError as exn:
                raise BadInputData(exn.args[0], row) from exn

        return HWPCReport(timestamp, sensor_name, target, groups)

    @staticmethod
    def _create_group(row, groups, group_name):
        if group_name not in groups:
            groups[group_name] = {}

        if row['socket'] not in groups[group_name]:
            groups[group_name][row['socket']] = {}

        if row['cpu'] not in groups[group_name][row['socket']]:
            groups[group_name][row['socket']][row['cpu']] = {}

        for key, value in row.items():
            if key not in CSV_HEADER_HWPC:
                groups[group_name][row['socket']][row['cpu']][key] = int(value)<|MERGE_RESOLUTION|>--- conflicted
+++ resolved
@@ -115,11 +115,7 @@
         return HWPCReport.to_json(report)
 
     @staticmethod
-<<<<<<< HEAD
-    def from_csv_lines(lines: CsvLines) -> HWPCReport:
-=======
     def from_csv_lines(lines: List[Tuple[str, Dict[str, str]]]) -> HWPCReport:
->>>>>>> 4e99026d
         """
         :param lines: list of pre-parsed lines. a line is a tuple composed with :
                          - the file name where the line were read

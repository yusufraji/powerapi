# Copyright (c) 2021, INRIA
# Copyright (c) 2021, University of Lille
# All rights reserved.
#
# Redistribution and use in source and binary forms, with or without
# modification, are permitted provided that the following conditions are met:
#
# * Redistributions of source code must retain the above copyright notice, this
#   list of conditions and the following disclaimer.
#
# * Redistributions in binary form must reproduce the above copyright notice,
#   this list of conditions and the following disclaimer in the documentation
#   and/or other materials provided with the distribution.
#
# * Neither the name of the copyright holder nor the names of its
#   contributors may be used to endorse or promote products derived from
#   this software without specific prior written permission.
#
# THIS SOFTWARE IS PROVIDED BY THE COPYRIGHT HOLDERS AND CONTRIBUTORS "AS IS"
# AND ANY EXPRESS OR IMPLIED WARRANTIES, INCLUDING, BUT NOT LIMITED TO, THE
# IMPLIED WARRANTIES OF MERCHANTABILITY AND FITNESS FOR A PARTICULAR PURPOSE ARE
# DISCLAIMED. IN NO EVENT SHALL THE COPYRIGHT HOLDER OR CONTRIBUTORS BE LIABLE
# FOR ANY DIRECT, INDIRECT, INCIDENTAL, SPECIAL, EXEMPLARY, OR CONSEQUENTIAL
# DAMAGES (INCLUDING, BUT NOT LIMITED TO, PROCUREMENT OF SUBSTITUTE GOODS OR
# SERVICES; LOSS OF USE, DATA, OR PROFITS; OR BUSINESS INTERRUPTION) HOWEVER
# CAUSED AND ON ANY THEORY OF LIABILITY, WHETHER IN CONTRACT, STRICT LIABILITY,
# OR TORT (INCLUDING NEGLIGENCE OR OTHERWISE) ARISING IN ANY WAY OUT OF THE USE
# OF THIS SOFTWARE, EVEN IF ADVISED OF THE POSSIBILITY OF SUCH DAMAGE.

from __future__ import annotations

from datetime import datetime
<<<<<<< HEAD
from typing import Dict, NewType, Tuple, List
=======
from typing import Dict
>>>>>>> 4e99026d
from powerapi.exception import PowerAPIExceptionWithMessage
from powerapi.message import Message


CSV_HEADER_COMMON = ['timestamp', 'sensor', 'target']
CsvLines = NewType('CsvLines', Tuple[List[str], Dict[str, str]])


class BadInputData(PowerAPIExceptionWithMessage):
    """
    Exception raised when input data can't be converted to a Report
    """
    def __init__(self, msg, input_data):
        PowerAPIExceptionWithMessage.__init__(self, msg)
        self.input_data = input_data


class Report(Message):
    """
    Report abtract class.
    """

    def __init__(self, timestamp: datetime, sensor: str, target: str):
        """
        Initialize a report using the given parameters.
        :param datetime timestamp: Timestamp
        :param str sensor: Sensor name.
        :param str target: Target name.
        """
        Message.__init__(self, None)
        self.timestamp = timestamp
        self.sensor = sensor
        self.target = target

        #: id given by the dispatcher actor in order manage report order
        self.dispatcher_report_id = None

    def __str__(self):
        return '%s(%s, %s, %s)' % (self.__class__.__name__, self.timestamp, self.sensor, self.target)

    def __repr__(self):
        return '%s(%s, %s, %s)' % (self.__class__.__name__, self.timestamp, self.sensor, self.target)

    def __eq__(self, other):
        return (isinstance(other, type(self)) and
                self.timestamp == other.timestamp and
                self.sensor == other.sensor and
                self.target == other.target)

    @staticmethod
    def to_json(report: Report) -> Dict:
        """
        :return: a json dictionary, that can be converted into json format, from a given Report
        """
        return report.__dict__

    @staticmethod
    def _extract_timestamp(ts):
        if isinstance(ts, str):
            try:
                return datetime.strptime(ts, "%Y-%m-%dT%H:%M:%S.%f")
            except ValueError:
                try:
                    return datetime.fromtimestamp(int(ts) / 1000)
                except ValueError:
                    ValueError('timestamp string have to be formated with the following format "%Y-%m-%dT%H:%M:%S.%f"')

        if isinstance(ts, datetime):
            return ts

        raise ValueError('timestamp must be a datetime.datetime or a string')<|MERGE_RESOLUTION|>--- conflicted
+++ resolved
@@ -30,11 +30,7 @@
 from __future__ import annotations
 
 from datetime import datetime
-<<<<<<< HEAD
-from typing import Dict, NewType, Tuple, List
-=======
 from typing import Dict
->>>>>>> 4e99026d
 from powerapi.exception import PowerAPIExceptionWithMessage
 from powerapi.message import Message
 

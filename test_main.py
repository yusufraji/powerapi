"""
smartwatts utilisation example
"""

import os
<<<<<<< HEAD
from smartwatts.pusher import ActorPusher
from smartwatts.database import StdoutDB, CsvDB
from smartwatts.formula import ActorTestFormula
from smartwatts.group_by import HWPCGroupBy, HWPCDepthLevel, TestGroupBy
=======
from smartwatts.pusher import PusherActor
from smartwatts.database import StdoutDB, CsvDB
from smartwatts.formula import TestFormulaActor
from smartwatts.group_by import HWPCGroupBy, HWPCDepthLevel
>>>>>>> eb731c1a
from smartwatts.filter import HWPCFilter
from smartwatts.puller import PullerActor
from smartwatts.report import HWPCReport
from smartwatts.report_model import HWPCModel
from smartwatts.dispatcher import DispatcherActor


def log(msg):
    """ log """
    print('[' + str(os.getpid()) + '] ' + msg)


log('I\'m main')


def main():
    """ main """

    # Pusher
    stdoutdb = StdoutDB()
    pusher = PusherActor("pusher_stdout", HWPCReport, stdoutdb, verbose=True)

    # Dispatcher
    dispatcher = DispatcherActor('dispatcher',
                                 lambda name, verbose:
                                 TestFormulaActor(name, pusher,
                                                  verbose=verbose),
                                 verbose=True)
    dispatcher.group_by(HWPCReport, HWPCGroupBy(HWPCDepthLevel.CORE,
                                                primary=True))

    # Puller
<<<<<<< HEAD
    # mongodb = MongoDB('localhost', 27017, 'smartwatts', 'sensor')
    csv_input = CsvDB(['./pcu', './rapl', './core'])
    hwpc_filter = HWPCFilter()
    hwpc_filter.filter(lambda msg: True, dispatcher)
    puller = ActorPuller("puller_mongo", csv_input,
                         hwpc_filter, 3000, verbose=True)
=======
    #mongodb = MongoDB(HWPCModel(), 'localhost', 27017, 'smartwatts', 'hwrep')
    csvdb = CsvDB(HWPCModel(), ['/home/jordan/git/smartwatts/data/core',
                                '/home/jordan/git/smartwatts/data/pcu',
                                '/home/jordan/git/smartwatts/data/rapl'])
    hwpc_filter = HWPCFilter()
    hwpc_filter.filter(lambda msg: True, dispatcher)
    puller = PullerActor("puller_mongo", csvdb,
                         hwpc_filter, 2000, verbose=True)
>>>>>>> eb731c1a

    pusher.start()
    dispatcher.start()
    puller.start()
    dispatcher.join()
    pusher.join()
    puller.kill()


main()<|MERGE_RESOLUTION|>--- conflicted
+++ resolved
@@ -3,17 +3,10 @@
 """
 
 import os
-<<<<<<< HEAD
-from smartwatts.pusher import ActorPusher
-from smartwatts.database import StdoutDB, CsvDB
-from smartwatts.formula import ActorTestFormula
-from smartwatts.group_by import HWPCGroupBy, HWPCDepthLevel, TestGroupBy
-=======
 from smartwatts.pusher import PusherActor
 from smartwatts.database import StdoutDB, CsvDB
 from smartwatts.formula import TestFormulaActor
 from smartwatts.group_by import HWPCGroupBy, HWPCDepthLevel
->>>>>>> eb731c1a
 from smartwatts.filter import HWPCFilter
 from smartwatts.puller import PullerActor
 from smartwatts.report import HWPCReport
@@ -46,14 +39,6 @@
                                                 primary=True))
 
     # Puller
-<<<<<<< HEAD
-    # mongodb = MongoDB('localhost', 27017, 'smartwatts', 'sensor')
-    csv_input = CsvDB(['./pcu', './rapl', './core'])
-    hwpc_filter = HWPCFilter()
-    hwpc_filter.filter(lambda msg: True, dispatcher)
-    puller = ActorPuller("puller_mongo", csv_input,
-                         hwpc_filter, 3000, verbose=True)
-=======
     #mongodb = MongoDB(HWPCModel(), 'localhost', 27017, 'smartwatts', 'hwrep')
     csvdb = CsvDB(HWPCModel(), ['/home/jordan/git/smartwatts/data/core',
                                 '/home/jordan/git/smartwatts/data/pcu',
@@ -62,7 +47,6 @@
     hwpc_filter.filter(lambda msg: True, dispatcher)
     puller = PullerActor("puller_mongo", csvdb,
                          hwpc_filter, 2000, verbose=True)
->>>>>>> eb731c1a
 
     pusher.start()
     dispatcher.start()
